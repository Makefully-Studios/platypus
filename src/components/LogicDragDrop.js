/* global platypus */
import {Container, Rectangle} from 'pixi.js';
import {createComponentClass} from 'platypus';

const
    claimHitArea = new Rectangle(-2000, -2000, 4000, 4000),
    allDraggedItems = [];

export default createComponentClass(/** @lends platypus.components.LogicDragDrop.prototype */{
    id: 'LogicDragDrop',
    
    properties: {
        //TODO: Impement Multi-Drag

        /**
         * Sets how far a `pressmove` event can deviate from the original `pointerdown` before a stickyClick becomes unstuck (ie normal drag-drop). `0` means any movement will unstick the click. `10` means the mouse needs to move more than 10 units before the unstick occurs. `stickyClick` must be enabled for this property to matter.
         * 
         * @property stickiness
         * @type Number
         * @default 0
         */
        stickiness: 0,

        /**
         * Sets whether an entity can be dragged at initial. Change via disable-drag().
         *
         * @property dragDisabled
         * @type Boolean
         * @default false
         */
        dragDisabled: false

    },

    publicProperties: {
        /**
         * Sets whether a click-move should start the dragging behavior in addition to click-drag. Defaults to `true` on desktop and `false` on mobile devices.
         *
         * @property stickyClick
         * @type Boolean
         * @default undefined
         */
        stickyClick: undefined
    },
    
    /**
     * A component that allows an object to be dragged and dropped. Can use collision to prevent dropping the objects in certain locations.
     *
     * @memberof platypus.components
     * @uses platypus.Component
     * @constructs
     * @listens platypus.Entity#camera-update
     * @listens platypus.Entity#component-added
     * @listens platypus.Entity#handle-logic
     * @listens platypus.Entity#handle-post-collision-logic
     * @listens platypus.Entity#pointerdown
     * @listens platypus.Entity#pointermove
     * @listens platypus.Entity#prepare-logic
     * @listens platypus.Entity#pressmove
     * @listens platypus.Entity#pressup
     */
    initialize: function () {
        this.aabb = this.owner.parent.worldCamera.viewport;
        this.cameraScaleX = 1;
        this.cameraScaleY = 1;
        this.nextX = this.owner.x;
        this.nextY = this.owner.y;
        this.grabOffsetX = 0;
        this.grabOffsetY = 0;
        this.state = this.owner.state;
        this.state.set('dragging', false);
        this.dragId = null;
        this.originalContainer = null
        this.dragContainer = new Container();

        this.dragContainer.zIndex = Infinity;

        if (this.stickyClick === undefined) {
            this.stickyClick = platypus.supports.mobile;
        }
        this.releaseStick = false;
    },

    events: {
        "camera-update": function ({scaleX, scaleY}) {
            this.cameraScaleX = scaleX;
            this.cameraScaleY = scaleY;
            this.checkCamera();
        },
        
        "prepare-logic": function () {
            this.checkCamera(); // may end dragging
        },

        "handle-logic": function () {
            let defaultCancelled = false;

            if (this.state.get('dragging')) {
                const
                    {dragContainer, nextX, nextY, owner} = this;

                owner.triggerEvent('dragging', {
                    dragContainer,
                    entity: owner,
                    x: nextX,
                    y: nextY,
                    pointer: {
                        x: nextX + this.grabOffsetX,
                        y: nextY + this.grabOffsetY
                    },
                    preventDefault: () => {
                        defaultCancelled = true;
                    }
                });

                if (!defaultCancelled) {
                    owner.x = nextX;
                    owner.y = nextY;
                }
            }
        },

        "pointerdown": function (eventData) {
            if (this.dragDisabled) {
                return;
            }

            if (this.sticking) {
<<<<<<< HEAD
                this.release();
=======
                this.sticking = null;
                this.nextX = eventData.x - this.grabOffsetX;
                this.nextY = eventData.y - this.grabOffsetY;
                this.releaseStick = true; // Delay release until logic runs in case of collision checks, etc.
>>>>>>> 20b7066b
            } else {
                const
                    {owner} = this;

                if (this.dragId === null) {
                    const
                        {dragContainer} = this;
                    let defaultCancelled = false;

                    this.dragId = eventData.event.pointerId;

                    owner.triggerEvent('drag-start', {
                        dragContainer,
                        entity: owner,
                        preventDefault: () => {
                            defaultCancelled = true;
                        }
                    });

                    if (defaultCancelled) {
                        this.dragId = null;
                    } else {
                        const
                            {state} = this,
                            {x, y} = owner;

                        this.nextX = x;
                        this.nextY = y;
                        this.grabOffsetX = (eventData.x >> 0) - x;
                        this.grabOffsetY = (eventData.y >> 0) - y;
                        state.set('dragging', true);
                        owner.dragMode = true;
                        this.sticking = this.stickyClick ? {x, y} : null;
                        this.claimPointer();
        
                        // put in top layer
                        this.checkCamera(); //update dragContainer dimensions
                        this.originalContainer = owner.container.parent;
                        dragContainer.addChild(owner.container);
                        owner.parent.stage.addChild(dragContainer);
                        allDraggedItems.push(this);
                    }
                }
            }
            
            eventData.pixiEvent.stopPropagation();
        },

        "pressup": function (eventData) {
            if (this.releaseStick) {
                this.release();
                this.releaseStick = false;
                return;
            }

            if (!this.state.get('dragging')) {
                return;
            }

            if (this.dragId !== null && !this.sticking) {
                this.release();
            }
            
            eventData.pixiEvent.stopPropagation();
        },

        "input-off": function () {
            if (this.state.get('dragging') && this.dragId !== null) {
                this.release();
            }
        },

        "pointermove": function (eventData) {
            if (!this.state.get('dragging')) {
                return;
            }

            if (this.sticking) {
                this.nextX = eventData.x - this.grabOffsetX;
                this.nextY = eventData.y - this.grabOffsetY;
                
                eventData.event.preventDefault();
                eventData.pixiEvent.stopPropagation();
            }
        },

        "pressmove": function (eventData) {
            if (!this.state.get('dragging')) {
                return;
            }
            
            if (this.dragId !== null) {
                const
                    {stickiness, sticking} = this;

                this.nextX = eventData.x - this.grabOffsetX;
                this.nextY = eventData.y - this.grabOffsetY;
                if (sticking && (Math.pow(this.nextX - sticking.x, 2) + Math.pow(this.nextY - sticking.y, 2) > Math.pow(stickiness, 2))) {
                    this.sticking = null;
                }
                
                eventData.event.preventDefault();
                eventData.pixiEvent.stopPropagation();
            }
        },

        "disable-drag": function (disable) {
            //If we don't send in a value, we toggle the dragDisabled.
            this.dragDisabled = typeof disable === 'boolean' ? disable : !this.dragDisabled;

            if (this.dragDisabled && this.state.get('dragging')) {
                this.release();
            }
        }
    },
    
    methods: {// These are methods that are called by this component.
        checkCamera () {
            const
                {state} = this;

            if (state?.get('dragging')) {
                const
                    {aabb} = this;

                if (!aabb.containsPoint(this.nextX + this.grabOffsetX, this.nextY + this.grabOffsetY)) {
                    this.release();
                } else { // adjust container if needed.
                    const
                        {cameraScaleX, cameraScaleY, dragContainer} = this;
    
                    dragContainer.scale.x = cameraScaleX;
                    dragContainer.scale.y = cameraScaleY;
                    dragContainer.x = -(aabb.left * cameraScaleX);
                    dragContainer.y = -(aabb.top * cameraScaleY);
                }
            }
        },

        claimPointer () {
            this.lastHitArea = this.owner.container.hitArea;

            this.owner.container.hitArea = claimHitArea; // capture all the clicks!
        },

        releasePointer () {
            this.owner.container.hitArea = this.lastHitArea;
        },

        releaseContainer () {
            const
                {originalContainer, owner} = this,
                index = allDraggedItems.indexOf(this);

            if (index >= 0) {
                allDraggedItems.splice(index, 1);
            }

            if (originalContainer) {
                owner.parent.stage.removeChild(this.dragContainer);
                originalContainer.addChild(owner.container);
                this.originalContainer = null;
            }
        },

        release () {
            const
                {dragContainer, owner, state} = this,
                dropX = owner.x,
                dropY = owner.y;
            let defaultCancelled = false;

<<<<<<< HEAD
            this.sticking = false;
=======
            this.sticking = null;
>>>>>>> 20b7066b

            this.dragId = null;
            state.set('dragging', false);
            owner.dragMode = false;
            this.releasePointer();

            this.releaseContainer();

            owner.triggerEvent('drop', {
                dragContainer,
                entity: owner,
                x: dropX,
                y: dropY,
                preventDefault: () => {
                    defaultCancelled = true;
                }
            });

            if (!defaultCancelled) {
                //do default drop actions here
                owner.x = dropX;
                owner.y = dropY;
                owner.triggerEvent('drop-complete');
            }
        },
        
        destroy () {
            if (this.state.get('dragging')) {
                this.dragId = null;
                this.releaseContainer();
                this.state.set('dragging', false);
            }
            this.owner.dragMode = false;
            this.state = null;
        }
    }
});<|MERGE_RESOLUTION|>--- conflicted
+++ resolved
@@ -126,14 +126,10 @@
             }
 
             if (this.sticking) {
-<<<<<<< HEAD
-                this.release();
-=======
                 this.sticking = null;
                 this.nextX = eventData.x - this.grabOffsetX;
                 this.nextY = eventData.y - this.grabOffsetY;
                 this.releaseStick = true; // Delay release until logic runs in case of collision checks, etc.
->>>>>>> 20b7066b
             } else {
                 const
                     {owner} = this;
@@ -306,11 +302,7 @@
                 dropY = owner.y;
             let defaultCancelled = false;
 
-<<<<<<< HEAD
-            this.sticking = false;
-=======
             this.sticking = null;
->>>>>>> 20b7066b
 
             this.dragId = null;
             state.set('dragging', false);
