/**
 * This component controls the game camera deciding where and how it should move. The camera also broadcasts messages when the window resizes or its orientation changes.
 * 
 * If either worldWidth and worldHeight is set to 0 it is assumed the world is infinite in that dimension.
 * 
 * @namespace platypus.components
 * @class Camera
 * @uses Component
*/
/*global createjs, platypus */
/*jslint plusplus:true */
(function () {
    "use strict";
    
    return platypus.createComponentClass({
        id: 'Camera',
        properties: {
            /**
             * Number specifying width of viewport in world coordinates.
             * 
             * @property width
             * @type number
             * @default 0
             **/
            "width": 0,
             
            /**
             * Number specifying height of viewport in world coordinates.
             * 
             * @property height
             * @type number
             * @default 0
             **/
            "height": 0,
            
            /**
             * Whether camera overflows to cover the whole canvas or remains contained within its aspect ratio's boundary.
             * 
             * @property overflow
             * @type boolean
             * @default false
             */
            "overflow": false,
            
            /**
             * Boolean value that determines whether the camera should stretch the world viewport when window is resized. Defaults to false which maintains the proper aspect ratio.
             * 
             * @property stretch
             * @type boolean
             * @default: false
             */
            "stretch": false,
            
            /**
             * Sets how quickly the camera should pan to a new position in the horizontal direction.
             * 
             * @property transitionX
             * @type number
             * @default 400
             **/
            "transitionX": 400,
            
            /**
             * Sets how quickly the camera should pan to a new position in the vertical direction.
             * 
             * @property transitionY
             * @type number
             * @default 600
             **/
            "transitionY": 600,
             
            /**
             * Sets how quickly the camera should rotate to a new orientation.
             * 
             * @property transitionAngle
             * @type number
             * @default: 600
             **/
            "transitionAngle": 600,
            
            /**
             * Sets how many units the followed entity can move before the camera will re-center. This should be lowered for small-value coordinate systems such as Box2D.
             * 
             * @property threshold
             * @type number
             * @default 1
             **/
            "threshold": 1,
            
            /**
             * Whether, when following an entity, the camera should rotate to match the entity's orientation.
             * 
             * @property rotate
             * @type boolean
             * @default false
             **/
            "rotate": false,

            /**
             * Number specifying the horizontal center of viewport in world coordinates.
             * 
             * @property x
             * @type number
             * @default 0
             **/
            "x": 0,
             
            /**
             * Number specifying the vertical center of viewport in world coordinates.
             * 
             * @property y
             * @type number
             * @default 0
             **/
            "y": 0
        },
        publicProperties: {
            /**
             * The entity's canvas element is used to determine the window size of the camera.
             * 
             * @property canvas
             * @type DOMElement Canvas
             * @default null
             */
            "canvas": null,
            
            /**
             * Number specifying width of the world in units. This property is available on the Entity.
             * 
             * @property worldWidth
             * @type number
             * @default 0
             **/
            "worldWidth": 0,
            
            /**
             * Number specifying height of the world in units. This property is available on the Entity.
             * 
             * @property worldHeight
             * @type number
             * @default 0
             **/
            "worldHeight": 0
        },
        constructor: function (definition) {
            //The dimensions of the camera in the window
            this.viewport = new platypus.AABB(0, 0, 0, 0);
            
            //The dimensions of the camera in the game world
            this.worldCamera = {
                viewport: new platypus.AABB(this.x, this.y, this.width, this.height),
                orientation: definition.orientation || 0
            };
            
            //Message object defined here so it's reusable
            this.message = {
                viewport: new platypus.AABB(),
                scaleX: 0,
                scaleY: 0,
                orientation: 0
            };
    
            //Whether the map has finished loading.
            this.worldIsLoaded = false;
            
            this.following = undefined;
            this.state = 'static';//'roaming';
            
            //FOLLOW MODE VARIABLES
            
            //--Bounding
            this.boundingBox = new platypus.AABB(this.worldCamera.viewport.x, this.worldCamera.viewport.y, this.worldCamera.viewport.width / 2, this.worldCamera.viewport.height / 2);
            
            //Forward Follow
            this.lastX = this.worldCamera.viewport.x;
            this.lastY = this.worldCamera.viewport.y;
            this.lastOrientation = this.worldCamera.orientation;
            this.forwardX = 0;
            this.forwardY = 0;
            this.forwardAngle = 0;
            this.averageOffsetX = 0;
            this.averageOffsetY = 0;
            this.averageOffsetAngle = 0;
            this.offsetX = 0;
            this.offsetY = 0;
            this.offsetAngle = 0;
            this.forwardFollower = {
                x: this.lastX,
                y: this.lastY,
                orientation: this.lastOrientation
            };
            
            this.lastFollow = {
                entity: null,
                mode: null,
                offsetX: 0,
                offsetY: 0,
                begin: 0
            };
            
            this.xMagnitude = 0;
            this.yMagnitude = 0;
            this.xWaveLength = 0;
            this.yWaveLength = 0;
            this.xShakeTime = 0;
            this.yShakeTime = 0;
            this.shakeTime = 0;
            this.shakeIncrementor = 0;
            
            this.direction = true;
            this.stationary = false;
            
            this.viewportUpdate = false;
            
            this.isOnStage = false;
            if (this.owner.container) {
                this.parentContainer = this.owner.container;
            } else if (this.owner.stage) {
                this.isOnStage = true;
                this.parentContainer = this.owner.stage;
                this.owner.width  = this.parentContainer.canvas.width;
                this.owner.height = this.parentContainer.canvas.height;
            } else {
                console.warn('Camera: There appears to be no Container on this entity for the camera to display.');
            }
<<<<<<< HEAD

=======
            
>>>>>>> b622cedf
            this.container = new createjs.Container();
            this.parentContainer.addChild(this.container);
        },
        events: {
            /**
             * Sets up the camera window size on load.
             * 
             * @method 'load'
             */
            "load": function () {
                this.resize();
            },
            
            /**
             * On receiving this message, the camera begins viewing the world.
             * 
             * @method 'render-world'
             * @param data {Object} Information about the world.
             * @param data.world {createjs.Container} The container containing world entities.
             */
            "render-world": function (data) {
                this.world = data.world;
            },
            
            /**
             * If children entities are listening for a `camera-update` message, they are added to an internal list.
             * 
             * @method 'child-entity-added'
             * @param entity {Entity} Expects an entity as the message object to determine whether to trigger `camera-update` on it.
              **/
            "child-entity-added": function (entity) {
                this.viewportUpdate = true;
                
                if (this.worldIsLoaded) {
                    /**
                     * On receiving a "world-loaded" message, the camera broadcasts the world size to all children in the world.
                     * 
                     * @event 'camera-loaded'
                     * @param message
                     * @param message.width {number} The width of the loaded world.
                     * @param message.height {number} The height of the loaded world.
                     **/
                    entity.triggerEvent('camera-loaded', {
                        width: this.worldWidth,
                        height: this.worldHeight
                    });
                }
            },

            /**
             * On receiving this message, the camera updates its world location and size as necessary. An example of this message is triggered by the [[Tiled-Loader]] component.
             * 
             * @method 'world-loaded'
             * @param message {Object}
             * @param [message.width] {number} The width of the loaded world.
             * @param [message.height] {number} The height of the loaded world.
             * @param [message.camera] {Entity} An entity that the camera should follow in the loaded world.
             **/
            "world-loaded": function (values) {
                this.worldIsLoaded = true;
                this.worldWidth    = values.width;
                this.worldHeight   = values.height;
                if (values.camera) {
                    this.follow(values.camera);
                }
                if (this.owner.triggerEventOnChildren) {
                    this.owner.triggerEventOnChildren('camera-loaded', values);
                }
            },
            
            /**
             * On a "tick" step event, the camera updates its location according to its current state.
             * 
             * @method 'tick'
             * @param message {Object}
             * @param message.delta {Number} If necessary, the current camera update function may require the length of the tick to adjust movement rate.
             **/
            "tick": function (resp) {
                var i = 0,
                    child           = null,
                    bounds          = null,
                    resets          = [],
                    msg = this.message,
                    viewport = msg.viewport;
                
                if ((this.state === 'following') && this.followingFunction(this.following, resp.delta)) {
                    this.viewportUpdate = true;
                }
                
                // Need to update owner's size information for changes to canvas size
                if (this.isOnStage) {
                    this.owner.width  = this.parentContainer.canvas.width;
                    this.owner.height = this.parentContainer.canvas.height;
                }
                
                // Check for owner resizing
                if ((this.owner.width !== this.lastWidth) || (this.owner.height !== this.lastHeight)) {
                    this.resize();
                    this.lastWidth = this.owner.width;
                    this.lastHeight = this.owner.height;
                }
                
                if (this.viewportUpdate) {
                    this.viewportUpdate = false;
                    this.stationary = false;
                    
                    viewport.set(this.worldCamera.viewport);

                    if (this.shakeIncrementor < this.shakeTime) {
                        this.viewportUpdate = true;
                        this.shakeIncrementor += resp.delta;
                        this.shakeIncrementor = Math.min(this.shakeIncrementor, this.shakeTime);
                        
                        if (this.shakeIncrementor < this.xShakeTime) {
                            viewport.moveX(viewport.x + Math.sin((this.shakeIncrementor / this.xWaveLength) * (Math.PI * 2)) * this.xMagnitude);
                        }
                        
                        if (this.shakeIncrementor < this.yShakeTime) {
                            viewport.moveY(viewport.y + Math.sin((this.shakeIncrementor / this.yWaveLength) * (Math.PI * 2)) * this.yMagnitude);
                        }
                    }

                    // Set up the rest of the camera message:
                    msg.scaleX         = this.windowPerWorldUnitWidth;
                    msg.scaleY         = this.windowPerWorldUnitHeight;
                    msg.orientation    = this.worldCamera.orientation;
                    
                    // Transform the world to appear within camera
                    this.world.setTransform(viewport.halfWidth * msg.scaleX, viewport.halfHeight * msg.scaleY, msg.scaleX, msg.scaleY, (msg.orientation || 0) * 180 / Math.PI, 0, 0, viewport.x, viewport.y);
                    
                    /**
                     * This component fires "camera-update" when the position of the camera in the world has changed. This event is triggered on both the entity (typically a layer) as well as children of the entity.
                     * 
                     * @event 'camera-update'
                     * @param message {Object}
                     * @param message.orientation {number} Number describing the orientation of the camera.
                     * @param message.scaleX {number} Number of window pixels that comprise a single world coordinate on the x-axis.
                     * @param message.scaleY {number} Number of window pixels that comprise a single world coordinate on the y-axis.
                     * @param message.viewport {platypus.AABB} An AABB describing the world viewport area.
                     **/
                    this.owner.trigger('camera-update', msg);

                    if (this.owner.triggerEventOnChildren) {
                        this.owner.triggerEventOnChildren('camera-update', msg);
                    }
                    
                } else if (!this.stationary) {
                    
                    /**
                    * This component triggers "camera-stationary" on the entity when the camera stops moving.
                    *
                    * @event 'camera-stationary'
                    **/
                    this.owner.trigger('camera-stationary', msg);
                    this.stationary = true;
                    
                }
                
                this.container.addChild(this.world);

                // Make sure entities outside of the camera are not drawn (optimization)
                for (i = 0; i < this.world.children.length; i++) {
                    child = this.world.children[i];
                    if (child.visible && (child.name !== 'entity-managed')) {
                        bounds = child.getTransformedBounds();
                        if (bounds && ((bounds.x + bounds.width < viewport.left) || (bounds.x > viewport.right) || (bounds.y + bounds.height < viewport.top) || (bounds.y > viewport.bottom))) {
                            child.visible = false;
                            resets.push(child);
                        }
                    }
                }
                
                // Update the camera's snapshot
                this.container.updateCache();
                
                // Reset visibility of hidden children
                for (i = 0; i < resets.length; i++) {
                    resets[i].visible = true;
                }

                if (this.lastFollow.begin) {
                    if (this.lastFollow.begin < new Date().getTime()) {
                        this.follow(this.lastFollow);
                    }
                }
            },
            
            /**
            * The camera listens for this event to change its world viewport size.
            *
            * @method 'resize'
            * @param dimensions {Object} List of key/value pairs describing new viewport size
            * @param dimensions.width {number} Width of the camera viewport
            * @param dimensions.height {number} Height of the camera viewport
            **/
            "resize": function (dimensions) {
                this.worldCamera.viewport.resize(dimensions.width, dimensions.height);
                this.resize();
            },
            
            /**
             * The camera listens for this event to change its position in the world.
             *
             * @method 'relocate'
             * @param location {Vector|Object} List of key/value pairs describing new location
             * @param location.x {Number} New position along the x-axis.
             * @param location.y {Number} New position along the y-axis.
             * @param [location.time] {Number} The time to transition to the new location.
             * @param [location.ease] {Function} The ease function to use. Defaults to a linear transition.
             */
            "relocate": function (location) {
                var self = this,
                    move = function () {
                        if (self.move(v.x, v.y)) {
                            self.viewportUpdate = true;
                        }
                    },
                    v = null;

                if (location.time && window.createjs && createjs.Tween) {
                    v = new platypus.Vector(this.worldCamera.viewport.x, this.worldCamera.viewport.y);
                    createjs.Tween.get(v).to({x: location.x, y: location.y}, location.time, location.ease).on('change', move);
                } else {
                    if (this.move(location.x, location.y)) {
                        this.viewportUpdate = true;
                    }
                }
            },
            
            /**
            * On receiving this message, the camera begins following the requested object.
            *
            * @method 'follow'
            * @param message {Object}
            * @param message.mode {String} Can be "locked", "forward", "bounding", or "static". "static" suspends following, but the other three settings require that the entity parameter be defined. Also set the bounding area parameters if sending "bounding" as the following method and the movement parameters if sending "forward" as the following method.
            * @param [message.entity] {Entity} The entity that the camera should commence following.
            * @param [message.top] {number} The top of a bounding box following an entity.
            * @param [message.left] {number} The left of a bounding box following an entity.
            * @param [message.width] {number} The width of a bounding box following an entity.
            * @param [message.height] {number} The height of a bounding box following an entity.
            * @param [message.movementX] {number} Movement multiplier for focusing the camera ahead of a moving entity in the horizontal direction.
            * @param [message.movementY] {number} Movement multiplier for focusing the camera ahead of a moving entity in the vertical direction.
            * @param [message.offsetX] {number} How far to offset the camera from the entity horizontally.
            * @param [message.offsetY] {number} How far to offset the camera from the entity vertically.
            * @param [message.time] {number} How many milliseconds to follow the entity.
            **/
            "follow": function (def) {
                this.follow(def);
            },
            
            /**
            * On receiving this message, the camera will shake around its target location.
            *
            * @method 'shake'
            * @param shake {Object}
            * @param [shake.xMagnitude] {number} How much to move along the x axis.
            * @param [shake.yMagnitude] {number} How much to move along the y axis.
            * @param [shake.xFrequency] {number} How quickly to shake along the x axis.
            * @param [shake.yFrequency] {number} How quickly to shake along the y axis.
            * @param [shake.time] {number} How long the camera should shake.
            **/
            "shake": function (shakeDef) {
                var def = shakeDef || {},
                    xMag    = def.xMagnitude || 0,
                    yMag    = def.yMagnitude || 0,
                    xFreq   = def.xFrequency || 0, //Cycles per second
                    yFreq   = def.yFrequency || 0, //Cycles per second
                    time    = def.time || 0;
                
                this.viewportUpdate = true;
                
                this.shakeIncrementor = 0;
                
                this.xMagnitude = xMag;
                this.yMagnitude = yMag;
                
                if (xFreq === 0) {
                    this.xWaveLength = 1;
                    this.xShakeTime = 0;
                } else {
                    this.xWaveLength = (1000 / xFreq);
                    this.xShakeTime = Math.ceil(time / this.xWaveLength) * this.xWaveLength;
                }
                
                if (yFreq === 0) {
                    this.yWaveLength = 1;
                    this.yShakeTime = 0;
                } else {
                    this.yWaveLength = (1000 / yFreq);
                    this.yShakeTime = Math.ceil(time / this.yWaveLength) * this.yWaveLength;
                }
                
                this.shakeTime = Math.max(this.xShakeTime, this.yShakeTime);
            }
        },
        
        methods: {
            follow: function (def) {
                if (def.time) { //save current follow
                    if (!this.lastFollow.begin) {
                        this.lastFollow.entity = this.following;
                        this.lastFollow.mode   = this.mode;
                        this.lastFollow.offsetX = this.offsetX;
                        this.lastFollow.offsetY = this.offsetY;
                    }
                    this.lastFollow.begin  = new Date().getTime() + def.time;
                } else {
                    if (this.lastFollow.begin) {
                        this.lastFollow.begin = 0;
                    }
                }
                
                this.mode = def.mode;
                
                switch (def.mode) {
                case 'locked':
                    this.state = 'following';
                    this.following = def.entity;
                    this.followingFunction = this.lockedFollow;
                    this.offsetX = def.offsetX || 0;
                    this.offsetY = def.offsetY || 0;
                    this.offsetAngle = def.offsetAngle || 0;
                    break;
                case 'forward':
                    this.state = 'following';
                    this.followFocused   = false;
                    this.following       = def.entity;
                    this.lastX           = def.entity.x || 0;
                    this.lastY           = def.entity.y || 0;
                    this.lastOrientation = def.entity.orientation || 0;
                    this.forwardX  = def.movementX || (this.transitionX / 10);
                    this.forwardY  = def.movementY || (this.transitionY / 10);
                    this.averageOffsetX = 0;
                    this.averageOffsetY = 0;
                    this.averageOffsetAngle = 0;
                    this.offsetX = def.offsetX || 0;
                    this.offsetY = def.offsetY || 0;
                    this.offsetAngle = def.offsetAngle || 0;
                    this.followingFunction = this.forwardFollow;
                    break;
                case 'bounding':
                    this.state = 'following';
                    this.following = def.entity;
                    this.offsetX = def.offsetX || 0;
                    this.offsetY = def.offsetY || 0;
                    this.offsetAngle = def.offsetAngle || 0;
                    this.boundingBox.setAll(def.x, def.y, def.width, def.height);
                    this.followingFunction = this.boundingFollow;
                    break;
                default:
                    this.state = 'static';
                    this.following = undefined;
                    this.followingFunction = undefined;
                    if (def && (typeof def.x === 'number') && (typeof def.y === 'number')) {
                        this.move(def.x, def.y, def.orientation || 0);
                        this.viewportUpdate = true;
                    }
                    break;
                }
                
                if (def.begin) { // get rid of last follow
                    def.begin = 0;
                }

            },
            
            move: function (x, y, newOrientation) {
                var moved = this.moveX(x);
                moved = this.moveY(y) || moved;
                if (this.rotate) {
                    moved = this.reorient(newOrientation || 0) || moved;
                }
                return moved;
            },
            
            moveX: function (x) {
                var aabb = this.worldCamera.viewport;
                
                if (Math.abs(aabb.x - x) > this.threshold) {
                    if (this.worldWidth && this.worldWidth !== 0 && this.worldWidth < aabb.width) {
                        aabb.moveX(this.worldWidth / 2);
                    } else if (this.worldWidth && this.worldWidth !== 0 && (x + aabb.halfWidth > this.worldWidth)) {
                        aabb.moveX(this.worldWidth - aabb.halfWidth);
                    } else if (this.worldWidth && this.worldWidth !== 0 && (x < aabb.halfWidth)) {
                        aabb.moveX(aabb.halfWidth);
                    } else {
                        aabb.moveX(x);
                    }
                    return true;
                }
                return false;
            },
            
            moveY: function (y) {
                var aabb = this.worldCamera.viewport;
                
                if (Math.abs(aabb.y - y) > this.threshold) {
                    if (this.worldHeight && this.worldHeight !== 0 && this.worldHeight < aabb.height) {
                        aabb.moveY(this.worldHeight / 2);
                    } else if (this.worldHeight && this.worldHeight !== 0 && (y + aabb.halfHeight > this.worldHeight)) {
                        aabb.moveY(this.worldHeight - aabb.halfHeight);
                    } else if (this.worldHeight && this.worldHeight !== 0 && (y < aabb.halfHeight)) {
                        aabb.moveY(aabb.halfHeight);
                    } else {
                        aabb.moveY(y);
                    }
                    return true;
                }
                return false;
            },
            
            reorient: function (newOrientation) {
                if (Math.abs(this.worldCamera.orientation - newOrientation) > 0.0001) {
                    this.worldCamera.orientation = newOrientation;
                    return true;
                }
                return false;
            },
            
            lockedFollow: (function () {
                var min = Math.min,
                    getTransitionalPoint = function (a, b, ratio) {
                        // Find point between two points according to ratio.
                        return ratio * b + (1 - ratio) * a;
                    },
                    getRatio = function (transition, time) {
                        // Look at the target transition time (in milliseconds) and set up ratio accordingly.
                        if (transition) {
                            return min(time / transition, 1);
                        } else {
                            return 1;
                        }
                    };
                
                return function (entity, time, slowdown) {
                    var x = getTransitionalPoint(this.worldCamera.viewport.x, entity.x, getRatio(this.transitionX, time)),
                        y = getTransitionalPoint(this.worldCamera.viewport.y, entity.y, getRatio(this.transitionY, time));

                    if (this.rotate) { // Only run the orientation calculations if we need them.
                        return this.move(x, y, getTransitionalPoint(this.worldCamera.orientation, -(entity.orientation || 0), getRatio(this.transitionAngle, time)));
                    } else {
                        return this.move(x, y, 0);
                    }
                };
            }()),
            
            forwardFollow: function (entity, time) {
                var ff = this.forwardFollower,
                    standardizeTimeDistance = 15 / time, //This allows the camera to pan appropriately on slower devices or longer ticks
                    moved  = false,
                    x = entity.x + this.offsetX,
                    y = entity.y + this.offsetY,
                    a = (entity.orientation || 0) + this.offsetAngle;
                
                if (this.followFocused && (this.lastX === x) && (this.lastY === y)) {
                    return this.lockedFollow(ff, time);
                } else {
                    // span over last 10 ticks to prevent jerkiness
                    this.averageOffsetX *= 0.9;
                    this.averageOffsetY *= 0.9;
                    this.averageOffsetX += 0.1 * (x - this.lastX) * standardizeTimeDistance;
                    this.averageOffsetY += 0.1 * (y - this.lastY) * standardizeTimeDistance;

                    if (Math.abs(this.averageOffsetX) > (this.worldCamera.viewport.width / (this.forwardX * 2))) {
                        this.averageOffsetX = 0;
                    }
                    if (Math.abs(this.averageOffsetY) > (this.worldCamera.viewport.height / (this.forwardY * 2))) {
                        this.averageOffsetY = 0;
                    }
                    
                    if (this.rotate) {
                        this.averageOffsetAngle *= 0.9;
                        this.averageOffsetAngle += 0.1 * (a - this.lastOrientation) * standardizeTimeDistance;
                        if (Math.abs(this.averageOffsetAngle) > (this.worldCamera.orientation / (this.forwardAngle * 2))) {
                            this.averageOffsetAngle = 0;
                        }
                    }

                    ff.x = this.averageOffsetX * this.forwardX + x;
                    ff.y = this.averageOffsetY * this.forwardY + y;
                    ff.orientation = this.averageOffsetAngle * this.forwardAngle + a;
                    
                    this.lastX = x;
                    this.lastY = y;
                    this.lastOrientation = a;
                    
                    moved = this.lockedFollow(ff, time);

                    if (!this.followFocused && !moved) {
                        this.followFocused = true;
                    }
                    
                    return moved;
                }
                
                
            },
            
            boundingFollow: function (entity, time) {
                var x = 0,
                    y = 0,
                    ratioX  = (this.transitionX ? Math.min(time / this.transitionX, 1) : 1),
                    iratioX = 1 - ratioX,
                    ratioY  = (this.transitionY ? Math.min(time / this.transitionY, 1) : 1),
                    iratioY = 1 - ratioY;
                
                this.boundingBox.move(this.worldCamera.viewport.x, this.worldCamera.viewport.y);
                
                if (entity.x > this.boundingBox.right) {
                    x = entity.x - this.boundingBox.halfWidth;
                } else if (entity.x < this.boundingBox.left) {
                    x = entity.x + this.boundingBox.halfWidth;
                }
                
                if (entity.y > this.boundingBox.bottom) {
                    y = entity.y - this.boundingBox.halfHeight;
                } else if (entity.y < this.boundingBox.top) {
                    y = entity.y + this.boundingBox.halfHeight;
                }
                
                if (x !== 0) {
                    x = this.moveX(ratioX * x + iratioX * this.worldCamera.viewport.x);
                }
                
                if (y !== 0) {
                    y = this.moveY(ratioY * y + iratioY * this.worldCamera.viewport.y);
                }
                
                return x || y;
            },
            
            resize: function () {
                var worldAspectRatio = this.width / this.height,
                    windowAspectRatio = this.owner.width / this.owner.height;
                
                //The dimensions of the camera in the window
                this.viewport.setAll(this.owner.width / 2, this.owner.height / 2, this.owner.width, this.owner.height);
                
                if (!this.stretch) {
                    if (windowAspectRatio > worldAspectRatio) {
                        if (this.overflow) {
                            this.worldCamera.viewport.resize(this.height * windowAspectRatio, this.height);
                        } else {
                            this.viewport.resize(this.viewport.height * worldAspectRatio, this.viewport.height);
                        }
                    } else {
                        if (this.overflow) {
                            this.worldCamera.viewport.resize(this.width, this.width / windowAspectRatio);
                        } else {
                            this.viewport.resize(this.viewport.width, this.viewport.width / worldAspectRatio);
                        }
                    }
                }
                
                this.worldPerWindowUnitWidth  = this.worldCamera.viewport.width  / this.viewport.width;
                this.worldPerWindowUnitHeight = this.worldCamera.viewport.height / this.viewport.height;
                this.windowPerWorldUnitWidth  = this.viewport.width  / this.worldCamera.viewport.width;
                this.windowPerWorldUnitHeight = this.viewport.height / this.worldCamera.viewport.height;
                
                this.container.cache(0, 0, this.viewport.width, this.viewport.height, 1);
                this.container.x = this.viewport.x,
                this.container.y = this.viewport.y,
                this.container.regX = this.viewport.halfWidth;
                this.container.regY = this.viewport.halfHeight;
                
                this.viewportUpdate = true;
            },
            
            windowToWorld: function (sCoords) {
                var wCoords = [];
                wCoords[0] = Math.round((sCoords[0] - this.viewport.x) * this.worldPerWindowUnitWidth);
                wCoords[1] = Math.round((sCoords[1] - this.viewport.y) * this.worldPerWindowUnitHeight);
                return wCoords;
            },
            
            worldToWindow: function (wCoords) {
                var sCoords = [];
                sCoords[0] = Math.round((wCoords[0] * this.windowPerWorldUnitWidth) + this.viewport.x);
                sCoords[1] = Math.round((wCoords[1] * this.windowPerWorldUnitHeight) + this.viewport.y);
                return sCoords;
            },
            
            destroy: function () {
                this.parentContainer.removeChild(this.container);
                this.parentContainer = null;
                this.container = null;
            }
        }
    });
}());<|MERGE_RESOLUTION|>--- conflicted
+++ resolved
@@ -223,11 +223,6 @@
             } else {
                 console.warn('Camera: There appears to be no Container on this entity for the camera to display.');
             }
-<<<<<<< HEAD
-
-=======
-            
->>>>>>> b622cedf
             this.container = new createjs.Container();
             this.parentContainer.addChild(this.container);
         },
