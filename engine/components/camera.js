--- conflicted
+++ resolved
@@ -192,8 +192,8 @@
 			//Whether the map has finished loading.
 			this.worldIsLoaded = false;
 			// The dimensions of the entire world
-			this.worldWidth  = definition.worldWidth  || 0;
-			this.worldHeight = definition.worldHeight || 0;
+			this.worldWidth  = definition.worldWidth  || definition.width       || 0;
+			this.worldHeight = definition.worldHeight || definition.height      || 0;
 			
 			this.following = undefined;
 			this.state = 'static';//'roaming';
@@ -297,11 +297,7 @@
 					this.entities[x].trigger('camera-loaded', values);
 				}
 			},
-<<<<<<< HEAD
 			"tick": function(resp){		
-=======
-			"tick": function(resp){				
->>>>>>> 4bc882f0
 				switch (this.state)
 				{
 				case 'following':
@@ -342,11 +338,7 @@
 					this.message.viewportHeight = this.world.viewportHeight;
 					this.message.scaleX         = this.windowPerWorldUnitWidth;
 					this.message.scaleY         = this.windowPerWorldUnitHeight;
-<<<<<<< HEAD
-					
-=======
 					this.message.orientation    = this.world.viewportOrientation;
->>>>>>> 4bc882f0
 					this.owner.trigger('camera-update', this.message);
 
 					
@@ -480,13 +472,8 @@
 					this.following = undefined;
 					this.followingFunction = undefined;
 					if(def && (typeof def.top === 'number') && (typeof def.left === 'number')){
-<<<<<<< HEAD
-						this.move(def.left, def.top);
+						this.move(def.left, def.top, def.orientation || 0);
 						this.viewportUpdate = true;
-=======
-						this.move(def.left, def.top, def.orientation || 0);
-						this.viewportUpdate = true
->>>>>>> 4bc882f0
 					}
 					break;
 				}
